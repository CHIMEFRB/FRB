"""
Automate the GALFIT analysis procedure. GALFIT
is a free, closed-source software that can be found
here:
https://users.obs.carnegiescience.edu/peng/work/galfit/galfit.html

Here is the user manual:
https://users.obs.carnegiescience.edu/peng/work/galfit/README.pdf

This module is mainly for a python wrapper to automate
using GALFIT. It also contains additional functions
to parse the output automatically.
"""

import numpy as np
import sys, os, subprocess
import warnings

from astropy.io import fits
from astropy.stats import sigma_clipped_stats
from astropy.table import Table
from astropy.wcs import WCS
from astropy.nddata import Cutout2D

import re

def get_platescale(wcs:WCS)->float:
    """
    Extract the plate-scale from
    a WCS object
    Args:
        wcs (WCS): A celestial WCS object
            extracted from a FITS header.
    Returns:
        platescale (float): arcsec/pixel
    """
    assert wcs.is_celestial or wcs.has_celestial, "Can't get a plate scale from a non-celestial WCS"

    if not wcs.is_celestial:
        wcs = wcs.celestial
    
    platescale = np.mean(np.sum(wcs.pixel_scale_matrix**2, axis=0)**0.5)*3600 #arcsec
    return platescale

def write_cutout(cutout:Cutout2D, filename:str = "cutout.fits", overwrite:bool=False, exptime:float=None):
    """
    Takes an astropy Cutout2D
    object and writes it to disk.
    Args:
        cutout (Cutout2D): Prefaerably
            has WCS info in it.
        filename (str, optional): FITS
            file into which data is saved.
            Defaults to "cutout.fits" in
            the current working directory.
        overwrite (bool, optional): Do you
            want to overwrite filename if
            it already exists?
        exptime (float, optional): exposure
            time in seconds. If given, this
            is inserted as a header keyword
            EXPTIME. 
    Returns:
    """
    hdr = cutout.wcs.to_header()
    if exptime is not None:
        assert type(exptime)==float, "exposure time should be a float"
        hdr['EXPTIME'] = exptime
        # Note to user: Make sure the image is not normalized when
        # inserting an exposure time. i.e. if the reduced image is normalised,
        # multiply it by the EXPTIME and then pass on the EXPTIME to
        # write_cutout.
    imghdu = fits.PrimaryHDU(cutout.data, hdr)
    hdulist = fits.HDUList([imghdu])
    hdulist.writeto(filename, overwrite=overwrite)
    return

<<<<<<< HEAD
=======

>>>>>>> aae95fd2
def _genconf(imgfile:str, psffile:str=None, mode=0,
            configfile:str=None, cdkfile:str=None, outdir:str=None, outfile:str=None,
            noisefile:str=None,
            finesample:int = 1, badpix:str = "none",
            constraints:str = "none",
            region:tuple = None, convobox:tuple = (100,100),
            zeropoint:float = 25.0,
            position:tuple = None, int_mag:float = None,
            r_e:float = None, n:float = 1.0, axis_ratio:float = 0.5,
            pa:float = 0, skip_sky:bool = False)->str:
    """
    Creates a configuration file for GALFIT. Conventionally,
    GALFIT is run using the command: `galfit <config-file>`.
    Args:
        imgfile (str): path to the image fits file.
        psffile (str, optional): path to the PSF model fits file.
            If nothing is given, the fit is performed without
            a PSF model.
        mode (int, optional): 0=optimize, 1=model, 2=imgblock, 3=subcomps.
            Which mode would you like galfit to run in?
        outdir (str): Name of output directory. Default
            value is 'galfit_out` in the current directory.
        configfile (str, optional): path to configuration file to
            be created via this function. Defaults to `galfit.feedme`
            in <outdir>.
        cdkfile (str, optional): Path to the charge diffusion kernel
            file. Useful is you have oversampled HST PSFs from 
            Tiny Tim.
        outfile (str, optional): name of GALFIT's output fits file.
            Defaults to `out.fits` in <outdir>.
        noisefile (str, optional): If you'd like to use an
            image noise estimate of your own instead of what Galfit
            generates. 
        finesample (int, optional): The PSF fine-sampling factor.
            Assumes no fine-sampling (i.e. a factor of 1) by default.
        badpix (str, optional): File containing a list of bad pixels.
            Assumes all pixels a re fine by default.
        constraints (str, optional): File containing fit parameter
            bounds. Check out this example constraints file
            https://users.obs.carnegiescience.edu/peng/work/galfit/EXAMPLE.CONSTRAINTS
            to learn how to use one.
        region (tuple, optional): Pixel coordinate bounds for the fitting.
            Required format: (xmin, xmax, ymin, ymax). All of the
            elements must be ints!
        convobox (tuple, optional): Size of the convolution box
            used to assess the model fit chi-squared value.
            Required format: (x_box:int , y_box:int)
        zeropoint (float, optional): Zeropoint of the image
            to compute the model magnitude.
        position (tuple, optional): Guess for the centroid
            of the model fit. Required format (x_cen:float, y_cen:float).
            Assumes the center of the image is the initial guess by
            default.
        int_mag (float, optional): Initial guess for the 
            integrated magnitude. Taken as the magnitude
            corresponding to the sum of all counts in the
            region to be fit.
        r_e (float, optional): Initial guess for
            the half light radius in pixels. Assumes
            half the size of the fitting region by default.
        n (float, optional): initial guess for the Sersic
            index.
        axis_ratio (float, optional): Initial guess for
            the ratio of minor to major axis of the fit model.
        pa (float, optional): Initial guess for the 
            angle of the major axis counter clockwise 
            relative to the vertical.
        skip_sky (bool, optional): Do you also want
            to fit a constant sky background? Set to 
            false if your sky background is 0.
    Returns:
        configfile (str): Path to the configuration
            file.
    """
    
    # Run checks for file paths and use default paths when
    # none are given.
    if outdir is None:
        outdir = "galfit_out"
    if not os.path.isdir(outdir):
        os.mkdir(outdir)
    if configfile is None:
        warnings.warn("Creating a configuration file here")
        configfile = "galfit.feedme"
    
    # Copy PSF file to outdir
    if isinstance(psffile, str):
        os.system("cp {:s} {:s}".format(psffile, os.path.join(outdir,"psffile.fits")))
        psffile = "psffile.fits"
    # If CDK file exists, do the same
    if cdkfile is not None:
        os.system("cp {:s} {:s}".format(cdkfile, os.path.join(outdir,"cdkfile.txt")))
        cdkfile = "cdkfile.txt"
    #Also for noise file
    if noisefile is not None:
        os.system("cp {:s} {:s}".format(noisefile, os.path.join(outdir,"noisefile.fits")))
        noisefile = "noisefile.fits"
    
    
    # Begin writing config file
    with open(os.path.join(outdir,configfile),"w+") as fstream:
        #Image parameters.
        fstream.write("""===============================================================================\n
        # IMAGE and GALFIT CONTROL PARAMETERS\n
        """)
        img, hdr = fits.getdata(imgfile, header=True)
        # Image file
        fstream.write("A) {:s}  # Input data image (FITS file)\n".format(imgfile))
        if outfile is None:
            warnings.warn("Creating output file here")
            outfile = "out.fits"
        # Output file
        fstream.write("B) {:s}  # Output data image block\n".format(outfile))
        # Include sigma image if provided
        fstream.write(f"C) {noisefile}  # Sigma image name (made from data if blank or 'none')\n")
        # PSF file
        if cdkfile is None:
            fstream.write("D) {:s}  # Input PSF file\n".format(str(psffile)))
        else:
            fstream.write("D) {:s}  # Input PSF file\n".format(str(psffile)+" "+cdkfile))
        # PSF fine-sampling
        fstream.write("E) {:d}  # PSF fine sampling factor\n".format(finesample))
        # Bad pixel map
        fstream.write("F) {:s}  #Bad pixel mask\n".format(badpix))
        # Parameter constraints file
        fstream.write("G) {:s}  # File with parameter constraints (ASCII file)\n".format(constraints))
        # Fit region in pixels
        if region is None:
            # Fit full region by default
            warnings.warn("Using full region to fit. May fail if other objects in the region aren't masked.")
            region = (0, img.shape[1]-1, 0, img.shape[0]-1)

        fstream.write("H) {:d} {:d} {:d} {:d}   # Image region to fit (xmin xmax ymin ymax)\n".format(region[0],region[1],region[2], region[3]))

        # Convolution box
        assert len(convobox)==2, "Only two integers specify convolution box dimensions"
        fstream.write("I) {:d} {:d} # Size of convolution box (x y)\n".format(convobox[0],convobox[1]))
        # Photometric zero point for the image
        fstream.write("J) {:f}  # Photometric zeropoint (mag)\n".format(zeropoint))
        # Platescale of the image
        # Assuming square pixels
        platescale = get_platescale(WCS(hdr))
        fstream.write("K) {:f} {:f} # Plate scale (dx dy) [arcsec/pixel]\n".format(platescale,platescale))
        # Display type? Not sure what this is.
        fstream.write("O) regular   # Display type (regular, curses, both)\n")
        # Only fit for now.
        fstream.write(f"P) {mode} # Choose: 0=optimize, 1=model, 2=imgblock, 3=subcomps\n")
        ################################################################################3
        # Fit parameters
        fstream.write("\n# INITIAL FITTING PARAMETERS\n")
        # Only 1 sersic component for now.
        fstream.write("# Component number: 1\n")
        fstream.write("0) sersic # Component type\n")

        # Centroid
        if position is None:
            pos_x, pos_y = int(img.shape[0]/2), int(img.shape[1]/2)  
        else:
            pos_x, pos_y = position
        fstream.write("1) {:d} {:d} 1 1 # position x y\n".format(pos_x,pos_y))

        # What is the integrated magnitude?
        if int_mag is None:
            warnings.warn("No guess given for integrated magnitude. Proceeding with sum within region.")
            cropped_img = img[region[2]:region[3],region[0]:region[1]]
            # Better guess if other sources are masked out in badpix
            if badpix !='none':
                bad_pix = fits.getdata(badpix)
                # Convert to boolean
                bad_pix = np.where(bad_pix==0, True, False)
                # Crop to region
                bad_pix = bad_pix[region[2]:region[3],region[0]:region[1]]
            else:
                bad_pix = True
            int_mag = zeropoint-2.5*np.log10(np.sum(cropped_img[bad_pix]))
        fstream.write("3) {:f} 1 # Integrated magnitude\n".format(int_mag))
        # Effective radius
        if r_e is None:
            warnings.warn("Guess for r_e not given. This might not converge.")
            r_e = (region[3]-region[2]+region[1]-region[0])/2/3 #A third of the average region dimension
        fstream.write("4) {:f} 1 # effective radius (pix)\n".format(r_e))
        # Sersic index
        fstream.write("5) {:f} 1 # sersic index\n".format(n))
        # Blanks
        for num in [6,7,8]:
            fstream.write("{:d}) 0.0000 0 # ----\n".format(num))
        # b/a
        fstream.write("9) {:f} 1 # Axis ratio (b/a)\n".format(axis_ratio))
        # PA of the galaxy
        fstream.write("10) {:f} 1 # Position angle (PA) [deg: Up=0, left =90]\n".format(pa))
        # Don't skip sersic fitting at any cost.
        fstream.write("Z) 0 # Skip this model? (yes=1,no=0)\n\n")
        # Skip sky fitting though?
        if not skip_sky:
            # Just a flat sky. No fancy gradients.
            fstream.write("# Component number: 2\n")
            fstream.write("0) sky # component type\n")
            _, median, _ = sigma_clipped_stats(img)
            fstream.write("1) {:f} 1 # Sky background\n".format(median))
            fstream.write("2) 0 0 # dsky/dx\n")
            fstream.write("3) 0 0 # dsky/dy\n")
            fstream.write("Z) 0 # Skip this model\n")
        fstream.write("================================================================================\n")
    # Done.
    return configfile

def read_fitlog(outfile:str, initfile:str, twocomponent:bool=False)->dict:
    """
    Reads the output fit.log
    file and returns the sersic fit parameters
    Args:
        outfile (str): Path and name of the fit log
            file.
        initfile (str): Path to the config file
            used to produce the log entry. This
            is used to distinguish multiple
            entried in the logfile.
    Returns:
        pix_dict (dict): A dict containing
            the GALFIT best fit parameters
            and their uncertainties.
    """
    # TODO: create a regex string to look for blocks
    # in the fit.log file. Then create an expression
    # to lock for model sub-blocks within each block. 
    lines = [line.rstrip('\n') for line in open(outfile)]
    instance = []  # going to put all instances of use of input file here
    for kk, line in enumerate(lines):  # for all lines in fit.log
        if 'Init. par. file : ' + str(initfile.split("/")[-1]) in line:  # if the it is from the input file used
            for pp, item in enumerate(lines[kk:kk + 10]):
                if 'sersic' in item:  # look for the sersic fit model
                    # This assumes each fitting had a single
                    # sersic model fit.
                    # TODO: accommodate more complex fits.
                    instance.append((item, pp, lines[kk:kk + 10][pp + 1]))  # and keep the model and error
    # Use regex to identify all floats in fit_out and err_out
    float_regex = r"[+-]?\d+\.\d+" # Any string of the form <int>.<int> (which is just a float)

    if not twocomponent: # Assumes a single component fit
        # only keep the latest one in case there are multiple runs
        fit_out, _, err_out = instance[-1]

        # Find all instances of float in the strings and convert from string to float
        fitparams = np.array(re.findall(float_regex, fit_out)).astype('float')
        fiterrs = np.array(re.findall(float_regex, err_out)).astype('float')

        #Store values
        pix_dict = {'x':fitparams[0], 'y':fitparams[1],
                'mag':fitparams[2], 'reff':fitparams[3],
                'n':fitparams[4], 'b/a':fitparams[5], 'PA':fitparams[6],
                'x_err':fiterrs[0], 'y_err':fiterrs[1],
                'mag_err':fiterrs[2], 'reff_err':fiterrs[3],
                'n_err':fiterrs[4], 'b/a_err':fiterrs[5], 'PA_err':fiterrs[6],
                }
    else: # If there are two components
        fit_out_1, _, err_out_1 = instance[-2]
        fit_out_2, _, err_out_2 = instance[-1]

        # Find all instances of float in the strings and convert from string to float
        fitparams_1 = np.array(re.findall(float_regex, fit_out_1)).astype('float')
        fiterrs_1 = np.array(re.findall(float_regex, err_out_1)).astype('float')
        fitparams_2 = np.array(re.findall(float_regex, fit_out_2)).astype('float')
        fiterrs_2 = np.array(re.findall(float_regex, err_out_2)).astype('float')

        fitparams = np.vstack([fitparams_1, fitparams_2])
        fiterrs = np.vstack([fiterrs_1, fiterrs_2])
        #Store values
        pix_dict = {'x':fitparams[:,0], 'y':fitparams[:,1],
                'mag':fitparams[:,2], 'reff':fitparams[:,3],
                'n':fitparams[:,4], 'b/a':fitparams[:,5], 'PA':fitparams[:,6],
                'x_err':fiterrs[:,0], 'y_err':fiterrs[:,1],
                'mag_err':fiterrs[:,2], 'reff_err':fiterrs[:,3],
                'n_err':fiterrs[:,4], 'b/a_err':fiterrs[:,5], 'PA_err':fiterrs[:,6],
                }
    return pix_dict

def pix2coord(pix_dict:dict, wcs:WCS, table:bool=False,multicomponent:bool=False)->dict:
    """
    Takes the output table from galfit's
    fit.log file and converts all pixel
    measurements to physical measurements.
    Args:
        pix_dict (dict): Raw sersic
            fit parameter dict from fit.log
        wcs (WCS): Input image WCS.
        table (bool, optional): Return as
            a table instead?
        multicomponent (bool, optional): If
            true, this snippet accounts out for
            multiple sersic profiles in the same
            model.
    Returns:
        sky_dict (dict/Table): pix_dict
            translated to angular units
            on the sky.
    """

    sky_dict = {}
    platescale = get_platescale(wcs)

    # Centroids
    xpix, ypix = pix_dict['x']-1, pix_dict['y']-1
    centr_coords = wcs.pixel_to_world(xpix, ypix)
    sky_dict['ra'] = centr_coords.ra.value
    sky_dict['dec'] = centr_coords.dec.value
    sky_dict['ra_err'] = pix_dict['x_err']*platescale
    sky_dict['dec_err'] = pix_dict['y_err']*platescale
    # Magnitude
    sky_dict['mag'] = pix_dict['mag']
    sky_dict['mag_err'] = pix_dict['mag_err']
    # Half-light radius
    sky_dict['reff_ang'] = pix_dict['reff']*platescale
    sky_dict['reff_ang_err'] = pix_dict['reff_err']*platescale
    # Sersic index
    sky_dict['n'] = pix_dict['n']
    sky_dict['n_err'] = pix_dict['n_err']
    # Axis ratio
    sky_dict['b/a'] = pix_dict['b/a']
    sky_dict['b/a_err'] = pix_dict['b/a_err']
    # Sky position angle
    pix_matrix = wcs.pixel_scale_matrix
    cdelt1 = np.sqrt(np.sum(pix_matrix[:,0]**2))
    sin_theta = pix_matrix[1,0]/cdelt1
    cos_theta = pix_matrix[0,0]/cdelt1
    north_angle = 180+np.arctan2(sin_theta,cos_theta)*180/np.pi

    sky_dict['PA'] = (pix_dict['PA']-north_angle)%360
    sky_dict['PA_err'] = pix_dict['PA_err']

    if table:
        if multicomponent:
            sky_dict = Table(sky_dict)
        else:
            sky_dict = Table([sky_dict])
        # Reorder because dict-> Table messes it up
        sky_dict = sky_dict['ra','ra_err','dec','dec_err','mag',
                            'mag_err','reff_ang','reff_ang_err',
                            'n','n_err','b/a','b/a_err','PA','PA_err']
    return sky_dict

def run(imgfile:str, psffile:str=None, **kwargs)->int:
    """
    Run galfit. 
    
    Args:
        imgfile (str): path to the image fits file.
        psffile (str): path to the PSF model fits file.

    Valid kwargs:
        mode (int, optional): 0=optimize, 1=model, 2=imgblock, 3=subcomps.
            Which mode would you like galfit to run in?
        outdir (str): Name of output directory. Default
            value is 'galfit_out` in the current directory.
        configfile (str, optional): path to configuration file to
            be created via this function. Defaults to `<outdir>/galfit.feedme`.
        cdkfile (str, optional): Path to the charge diffusion kernel
            file. Useful is you have oversampled HST PSFs from 
            Tiny Tim.
        outfile (str, optional): path to GALFIT's output fits file.
            Defaults to `<outdir>/out.fits`
        noisefile (str, optional): If you'd like to use an
            image noise estimate of your own instead of what Galfit
            generates. 
        finesample (int, optional): The PSF fine-sampling factor.
            Assumes no fine-sampling (i.e. a factor of 1) by default.
        badpix (str, optional): File containing a list of bad pixels.
            Assumes all pixels a re fine by default.
        constraints (str, optional): File containing fit parameter
            bounds. Check out this example constraints file
            https://users.obs.carnegiescience.edu/peng/work/galfit/EXAMPLE.CONSTRAINTS
            to learn how to use one.
        region (tuple, optional): Pixel coordinate bounds for the fitting.
            Required format: (xmin, xmax, ymin, ymax). All of the
            elements must be ints!
        convobox (tuple, optional): Size of the convolution box
            used to assess the model fit chi-squared value.
            Required format: (x_box:int , y_box:int)
        zeropoint (float, optional): Zeropoint of the image
            to compute the model magnitude.
        position (tuple, optional): Guess for the centroid
            of the model fit. Required format (x_cen:float, y_cen:float).
            Assumes the center of the image is the initial guess by
            default.
        int_mag (float, optional): Initial guess for the 
            integrated magnitude. Taken as the magnitude
            corresponding to the sum of all counts in the
            region to be fit.
        r_e (float, optional): Initial guess for
            the half light radius in pixels. Assumes
            half the size of the fitting region by default.
        n (float, optional): initial guess for the Sersic
            index.
        axis_ratio (float, optional): Initial guess for
            the ratio of minor to major axis of the fit model.
        pa (float, optional): Initial guess for the 
            angle of the major axis counter clockwise 
            relative to the vertical.
        skip_sky (bool, optional): Do you also want
            to fit a constant sky background? Set to 
            false if your sky background is 0.
    Returns:
        fit_outcome (int): An int encoding the success/failure
            of the fitting procedure. 0 corresponds
            to a successful fit. See GALFIT documentation
            to learn what other values stand for.
    """

    # Check input paths first
    assert os.path.isfile(imgfile), "Invalid image file path {:s}".format(imgfile)

    if isinstance(psffile, str):
        assert os.path.isfile(psffile), "Invalid psf file path {:s}".format(psffile)
        psffile = os.path.abspath(psffile)

    # Is a CDK file given?
    if 'cdkfile' in kwargs.keys():
        assert os.path.isfile(kwargs['cdkfile']), "Invalid CDK file path {:s}".format(kwargs['cdkfile'])
        # Use absolute path henceforth
        kwargs['cdkfile'] = os.path.abspath(kwargs['cdkfile'])

    # Is a badpix map given?
    if 'badpix' in kwargs.keys():
        assert os.path.isfile(kwargs['badpix']), "Invalid bad pixel map path {:s}".format(kwargs['badpix'])
        # Use absolute path henceforth
        kwargs['badpix'] = os.path.abspath(kwargs['badpix'])
    
    # Is a constraints file given?
    if 'constraints' in kwargs.keys():
        assert os.path.isfile(kwargs['constraints']), "Invalid constraints file path {:s}".format(kwargs['constraints'])
        # Use absolute path henceforth
        kwargs['constraints'] = os.path.abspath(kwargs['constraints'])

    # Abspaths for image and psf files too.
    imgfile = os.path.abspath(imgfile)
    
    
    # Generate Galfit config file
    configfile = _genconf(imgfile, psffile,**kwargs)

    # Go to the output directory
    if 'outdir' not in kwargs:
        kwargs['outdir'] = "galfit_out"
    # Keep track of the original directory
    curdir = os.path.abspath(os.path.curdir)
    # Move to outdir
    os.chdir(kwargs['outdir'])
    # Run galfit
    fit_outcome = os.system("galfit {:s}".format(configfile))
    if fit_outcome!=0:
        # TODO: This doesn't work right now because
        # Galfit is still returning 0 on crashing.
        # Something broken?
        warnings.warn("Something went wrong with the fit. Check terminal output.")
        os.chdir(curdir)
        return fit_outcome
    # Read fit.log and get the fit results
    # Temporary fix for the crash:
    if kwargs['mode']==0:
        try:
            pix_dict = read_fitlog("fit.log", configfile)
        except FileNotFoundError:
            print("""
                Doh!  GALFIT crashed because at least one of the model parameters 
                is bad.  The most common causes are: effective radius too small/big,
                component is too far outside of fitting region (also check fitting
                region), model mag too faint, axis ratio too small, Sersic index
                too small/big, Nuker powerlaw too small/big.  If frustrated or 
                problem should persist, email for help or report problem to: 
                                    Chien.Y.Peng@gmail.com 


                GALFIT Version 3.0.5 -- Apr. 23, 2013
                """)
            os.chdir(curdir)
            return 1
        # Convert to sky angular units and stuff it into the output
        # fits file
        hdr = fits.getheader(imgfile)
        wcs = WCS(hdr)
        sky_tab = pix2coord(pix_dict, wcs, table=True)
        if 'outfile' not in kwargs:
            kwargs['outfile'] = 'out.fits'
        fitloghdu = fits.BinTableHDU(sky_tab,name="FITPARAMS")
        hdulist = fits.open(kwargs['outfile'])
        # This needs to be done for some blackbox
        # in astropy to not barf.
        for idx in [2,3]:
            hdulist[idx].header.insert('OBJECT',('PCOUNT',0))
            hdulist[idx].header.insert('OBJECT',('GCOUNT',1))

        # Dump the table in the fits file
        hdulist.append(fitloghdu)
        # Overwrite
        hdulist.writeto(kwargs['outfile'], overwrite=True)
    else:
        os.chdir(curdir)
    return fit_outcome<|MERGE_RESOLUTION|>--- conflicted
+++ resolved
@@ -75,12 +75,11 @@
     hdulist.writeto(filename, overwrite=overwrite)
     return
 
-<<<<<<< HEAD
-=======
-
->>>>>>> aae95fd2
+
+def _genconf(imgfile:str, psffile:str=None, mode=0,
 def _genconf(imgfile:str, psffile:str=None, mode=0,
             configfile:str=None, cdkfile:str=None, outdir:str=None, outfile:str=None,
+            noisefile:str=None,
             noisefile:str=None,
             finesample:int = 1, badpix:str = "none",
             constraints:str = "none",
@@ -97,6 +96,8 @@
         psffile (str, optional): path to the PSF model fits file.
             If nothing is given, the fit is performed without
             a PSF model.
+        mode (int, optional): 0=optimize, 1=model, 2=imgblock, 3=subcomps.
+            Which mode would you like galfit to run in?
         mode (int, optional): 0=optimize, 1=model, 2=imgblock, 3=subcomps.
             Which mode would you like galfit to run in?
         outdir (str): Name of output directory. Default
