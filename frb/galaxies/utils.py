--- conflicted
+++ resolved
@@ -198,10 +198,7 @@
     # Init
     host_tbl['P_Ox'] = np.nan
     host_tbl['P_O'] = np.nan
-<<<<<<< HEAD
-=======
     host_tbl['ang_size'] = np.nan
->>>>>>> 078c3139
 
     # Loop
     for index, path_row in path_tbl.iterrows():
@@ -211,13 +208,8 @@
         # REDUCE THIS TOL TO 1 arcsec!!
         print(f"Min sep = {sep[imin].to('arcsec')}")
         if sep[imin] < 1.0*units.arcsec:
-<<<<<<< HEAD
-            host_tbl.loc[imin,'P_Ox'] = path_row['P_Ox']
-            host_tbl.loc[imin,'P_O'] = path_row['P_O']
-=======
             for key in ['P_Ox', 'P_O', 'ang_size']:
                 host_tbl.loc[imin,key] = path_row[key]
->>>>>>> 078c3139
 
     # Return
     return host_tbl, tbl_units
@@ -251,11 +243,7 @@
         PATH_root_file (str, optional): [description]. Defaults to 'adopted.csv'.
 
     Returns:
-<<<<<<< HEAD
-        pandas.DataFrame: Table of galaxy coordiantes and PATH results
-=======
         pandas.DataFrame: Table of galaxy coordinates and PATH results
->>>>>>> 078c3139
     """
     path_file = os.path.join(resource_filename('frb', 'data'), 'Galaxies', 'PATH',
                              PATH_root_file)
