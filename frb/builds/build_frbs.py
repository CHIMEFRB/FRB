--- conflicted
+++ resolved
@@ -153,12 +153,8 @@
     frb190523.write_to_json(path=path)
 
 def frb_190608():
-<<<<<<< HEAD
     """Bhandari+20, ApJL, Day+20, in prep. --
-=======
-    """Bhandari+20, ApJL --
     Macquart al. Nature
->>>>>>> 84b309b5
     """
     fname = 'FRB190608'
     frb190608 = frb.FRB(fname, "J221604.77-075353.7",  # Pulled from Slack on 2020 Mar 18
