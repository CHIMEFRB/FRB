--- conflicted
+++ resolved
@@ -178,12 +178,8 @@
     frb190523.write_to_json(path=path)
 
 def frb_190608():
-<<<<<<< HEAD
     """Bhandari+20, ApJL, Day+20, in prep. --
-=======
-    """Bhandari+20, ApJL --
     Macquart al. Nature
->>>>>>> 32af9885
     """
     fname = 'FRB190608'
     frb190608 = frb.FRB(fname, "J221604.77-075353.7",  # Pulled from Slack on 2020 Mar 18
@@ -300,16 +296,13 @@
     if flg & (2**6): # 64
         frb_190711()
 
-<<<<<<< HEAD
     # 180916
     if flg & (2**7): # 128
         frb_180916()
 
-=======
     # 190611
-    if flg & (2**7):  # 128
+    if flg & (2**8):  # 256
         frb_190611()
->>>>>>> 32af9885
 
 
 # Command line execution
