# Module to run tests on FRB calculations using DLAs
from __future__ import print_function, absolute_import, division, unicode_literals

# TEST_UNICODE_LITERALS

import numpy as np
import pytest

from astropy import units as u

from frb.dm import igm

def test_rhoMstar():
    rho_Mstar_full = igm.avg_rhoMstar(1., remnants=True)
    # Test
    assert rho_Mstar_full.unit == u.Msun/u.Mpc**3
    assert np.isclose(rho_Mstar_full.value, 4.65882439e+08)

def test_rhoISM():
    rhoISM = igm.avg_rhoISM(0.)
    # Test
    assert rhoISM.unit == u.Msun/u.Mpc**3
    assert np.isclose(rhoISM.value, 2.19389268e+08)

def test_igmDM():
    DM = igm.average_DM(1.)
    # Value and unit
    assert DM.unit == u.pc/u.cm**3
<<<<<<< HEAD
    assert np.isclose(DM.value, 941.13451342, rtol=0.001)
=======
    assert np.isclose(DM.value, 917.6353186402, rtol=0.001)
>>>>>>> 2ab6cab3
    # Cumulative
    DM_cum, _ = igm.average_DM(1., cumul=True)
    assert DM == DM_cum[-1]
    # Cross through HeII reionization
    DM4 = igm.average_DM(4.)
<<<<<<< HEAD
    assert np.isclose(DM4.value, 3551.37492765, rtol=0.001)
=======
    assert np.isclose(DM4.value, 3527.87768558123, rtol=0.001)
>>>>>>> 2ab6cab3


def test_z_from_DM():
    # Note this removes 100 DM units of 'nuisance'
    z = igm.z_from_DM(1000.*u.pc/u.cm**3)
    # Test
<<<<<<< HEAD
    assert np.isclose(z, 0.95739493, rtol=0.001)
=======
    assert np.isclose(z, 0.98050945, rtol=0.001)
>>>>>>> 2ab6cab3
<|MERGE_RESOLUTION|>--- conflicted
+++ resolved
@@ -26,29 +26,17 @@
     DM = igm.average_DM(1.)
     # Value and unit
     assert DM.unit == u.pc/u.cm**3
-<<<<<<< HEAD
-    assert np.isclose(DM.value, 941.13451342, rtol=0.001)
-=======
     assert np.isclose(DM.value, 917.6353186402, rtol=0.001)
->>>>>>> 2ab6cab3
     # Cumulative
     DM_cum, _ = igm.average_DM(1., cumul=True)
     assert DM == DM_cum[-1]
     # Cross through HeII reionization
     DM4 = igm.average_DM(4.)
-<<<<<<< HEAD
-    assert np.isclose(DM4.value, 3551.37492765, rtol=0.001)
-=======
     assert np.isclose(DM4.value, 3527.87768558123, rtol=0.001)
->>>>>>> 2ab6cab3
 
 
 def test_z_from_DM():
     # Note this removes 100 DM units of 'nuisance'
     z = igm.z_from_DM(1000.*u.pc/u.cm**3)
     # Test
-<<<<<<< HEAD
-    assert np.isclose(z, 0.95739493, rtol=0.001)
-=======
-    assert np.isclose(z, 0.98050945, rtol=0.001)
->>>>>>> 2ab6cab3
+    assert np.isclose(z, 0.98050945, rtol=0.001)