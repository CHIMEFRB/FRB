--- conflicted
+++ resolved
@@ -6,13 +6,10 @@
     "DMISM": {
         "unit": "pc / cm3",
         "value": 133.01556720924668
-<<<<<<< HEAD
     },
     "DM_err": {
         "unit": "pc / cm3",
         "value": 13.0
-=======
->>>>>>> 7ad8e50e
     },
     "FRB": "FRB180301",
     "cosmo": "Planck15",
