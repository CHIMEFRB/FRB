"""
DataLab survey class. Gets data from any survey
available through the NOAO datalab-client.
"""
import pdb

import numpy as np
import warnings
from astropy.table import Table
from astropy import units
import warnings

import sys, os
try:
    from dl import queryClient as qc, authClient as ac
    from dl.helpers.utils import convert
except ImportError:
    print("Warning:  You need to install dl")

from frb.surveys import surveycoord

class DL_Survey(surveycoord.SurveyCoord):
    """
    A survey class for all databases hosted
    by NOAO's DataLab. Inherits from SurveyCoord
    """
    def __init__(self, coord, radius, **kwargs):
        surveycoord.SurveyCoord.__init__(self, coord, radius, **kwargs)
        
        #Define photmetric band names.
        self.token = ac.login('anonymous')
        self.bands = []
        #Instantiate sia service 
        self.svc = None
        #Generate query
        self.query = None
        self.qc_profile = None
    
    def _parse_cat_band(self,band):
        return None, None, None

    def _gen_cat_query(self,query_fields=None):
        pass
    
    def _select_best_img(self,imgTable,verbose,timeout=120):
        pass

    def get_catalog(self, query=None, query_fields=None, print_query=False,timeout=120):
        """
        Get catalog sources around the given coordinates
        within self.radius.
        
        Args:
            query (str, optional): SQL query to generate the catalog
            query_fields (list, optional): Over-ride list of items to query
            print_query (bool): Print the SQL query generated 
        
        Returns:
            astropy.table.Table:  Catalog of sources obtained from the SQL query.
        """
        qc.set_profile(self.qc_profile)
        # Generate the query
        if query is None:
            self._gen_cat_query(query_fields)
            query = self.query
        if print_query:
            print(query)
        # Do it while silencing print statements
        result = qc.query(self.token, sql=query,timeout=timeout)
        sys.stdout = open(os.devnull,"w")
        temp = convert(result)
        sys.stdout = sys.__stdout__
        self.catalog = Table.from_pandas(temp)
        # TODO:: Dig into why the heck it doesn't want to natively
        #        output to a table when it was clearly intended to with 'outfmt=table'
        # Finish
        self.catalog.meta['radius'] = self.radius
        self.catalog.meta['survey'] = self.survey
        # Validate
        self.validate_catalog()
        # Return
        return self.catalog.copy()
    
    def get_image(self, imsize, band, timeout=120, verbose=False):
        """
        Get images from the catalog if available
            for a given fov and band.

        Args:
            imsize (Quantity): FOV for the desired image
            band (str): Band for the image (e.g. 'r')
            timeout (int, optional): Time to wait in seconds before timing out
            verbose (bool, optional):

        Returns:
            HDU: Image header data unit

        """
        ra = self.coord.ra.value
        dec = self.coord.dec.value
        fov = imsize.to(units.deg).value
<<<<<<< HEAD

        if band.lower() not in self.bands:
=======
        
        if band.lower() not in self.bands and band not in self.bands:
>>>>>>> 26f40a11
            raise TypeError("Allowed filters (case-insensitive) for {:s} photometric bands are {}".format(self.survey,self.bands))

        table_cols, col_vals, bandstr = self._parse_cat_band(band)
        
        with warnings.catch_warnings():
            warnings.simplefilter("ignore")
            imgTable = self.svc.search((ra,dec), (fov/np.cos(dec*np.pi/180), fov), verbosity=2).to_table()
        if verbose:
            print("The full image list contains", len(imgTable), "entries")
        
        #Select band
        selection = imgTable['obs_bandpass'].astype(str)==bandstr

        #from IPython import embed; embed(header='117')
        #Select images in that band
        for column, value in zip(table_cols,col_vals):
            selection = selection & ((imgTable[column].astype(str)==value))
        imgTable = imgTable[selection]

        if(len(imgTable)>0):
            imagedat = self._select_best_img(imgTable,verbose=True,timeout=timeout)
            img_hdu = imagedat[0]
        else:
            print('No image available')
            img_hdu = None
        return img_hdu
    
    def get_cutout(self, imsize, band=None):
        """
        Get cutout (and header)

        Args:
            imsize (Quantity): e.g 10*units.arcsec
            band (str): e.g. 'r'

        Returns:
            ndarray, Header: cutout image, cutout image header

        """
        self.cutout_size = imsize
<<<<<<< HEAD

        if band is None:
            if "r" in self.bands:
                band = "r"
            elif band is None:
                band = self.bands[-1]
                warnings.warn("Retrieving cutout in {:s} band".format(band))
=======
        if "r" in self.bands:
            band = "r"
        elif band is None:
            band = self.bands[-1]
            warnings.warn("Retrieving cutout in {:s} band".format(band))
>>>>>>> 26f40a11

        img_hdu = self.get_image(imsize, band)
        if img_hdu is not None:
            self.cutout = img_hdu.data
            self.cutout_hdr = img_hdu.header
        else:
            self.cutout = None
            self.cutout_hdr = None
        return self.cutout, self.cutout_hdr


def _default_query_str(query_fields, database, coord, radius):
    """
    Generates default query string for a catalog search.
    
    Args:
        query_fields (list of str): A list of query fields to
            retrieve from the database
        database (str): Name of the database
        coord (astropy.coordinates.SkyCoord): Central coordinate of the search
        radius (astropy.units.Quantity or Angle): Search radius
        
    Returns:
        str: A query to be fed to datalab's SQL client
        
    """
    query_field_str = ""
    for field in query_fields:
        query_field_str += " {:s},".format(field)
    # Remove last comma
    query_field_str = query_field_str[:-1]
    default_query = """SELECT{:s}
    FROM {:s}
    WHERE q3c_radial_query(ra,dec,{:f},{:f},{:f})
    """.format(query_field_str,database,coord.ra.value,
                            coord.dec.value,radius.to(units.deg).value)
    return default_query<|MERGE_RESOLUTION|>--- conflicted
+++ resolved
@@ -99,13 +99,8 @@
         ra = self.coord.ra.value
         dec = self.coord.dec.value
         fov = imsize.to(units.deg).value
-<<<<<<< HEAD
-
-        if band.lower() not in self.bands:
-=======
         
         if band.lower() not in self.bands and band not in self.bands:
->>>>>>> 26f40a11
             raise TypeError("Allowed filters (case-insensitive) for {:s} photometric bands are {}".format(self.survey,self.bands))
 
         table_cols, col_vals, bandstr = self._parse_cat_band(band)
@@ -146,7 +141,6 @@
 
         """
         self.cutout_size = imsize
-<<<<<<< HEAD
 
         if band is None:
             if "r" in self.bands:
@@ -154,13 +148,6 @@
             elif band is None:
                 band = self.bands[-1]
                 warnings.warn("Retrieving cutout in {:s} band".format(band))
-=======
-        if "r" in self.bands:
-            band = "r"
-        elif band is None:
-            band = self.bands[-1]
-            warnings.warn("Retrieving cutout in {:s} band".format(band))
->>>>>>> 26f40a11
 
         img_hdu = self.get_image(imsize, band)
         if img_hdu is not None:
