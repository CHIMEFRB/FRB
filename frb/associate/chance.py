from pkg_resources import resource_filename
import os
import numpy as np

from frb.galaxies import hosts

from IPython import embed

'''
# Globals -- to speed up calculations
r_dat, mag_uniq, _ = hosts.read_r_mags(
    resource_filename('frb', os.path.join('data', 'Galaxies', 'driver2016_t3data.fits')))
eb17_spl = hosts.interpolate.UnivariateSpline(x=mag_uniq,
                                   y=np.log10(r_dat),
                                   bbox=[-100, 100],
                                   k=3)
'''

# Spline parameters(globals) are for rmag vs sigma
driver_tck = (np.array([15., 15., 15., 15., 30., 30., 30., 30.]),
       np.array([-6.41580144, -3.53188049, -1.68500105, -0.63090954, 0., 0., 0., 0.]), 3)
driver_spl = hosts.interpolate.UnivariateSpline._from_tck(driver_tck)



def driver_sigma(rmag):
    """
<<<<<<< HEAD
    Estimated incidence of galaxies per sq arcsec with r > rmag
=======
    Estimated incidence of galaxies per sq arcsec with r > rmag 
>>>>>>> e4248983c1a7885084debb4e5f4a4281f63735b9
    using Driver et al. 2016 number counts.

    Spline parameters (globals) are for rmag vs sigma

    Args:
        rmag (float or np.ndarray):

    Returns:
        float or np.ndarray:  Galaxy number density

    """
    return 10**driver_spl(rmag)


def bloom_sigma(rmag):
    """
    Estimated incidence of galaxies per sq arcsec with r > rmag

    Args:
        rmag (float or np.ndarray):

    Returns:
        float or np.ndarray:  Galaxy density

    """
    # Sigma(m)
    sigma = 1. / (3600. ** 2 * 0.334 * np.log(10)) * 10 ** (0.334 * (rmag - 22.963) + 4.320)
    return sigma


def pchance(rmag, sep, r_half, sigR, scale_rhalf=2., nsigma=2., ndens_eval='driver'):
    """

    Args:
        rmag (np.ndarray):
            Extinction corrected apparent magnitude
        sep (np.ndarray):
            Angular separations; arcsec
        r_half (np.ndarray):
            Half light radii of the galaxies; arcsec
        sigR (float):
            1 sigma error in FRB localization; assumed symmetric; arcsec
        scale_rhalf (float, optional):
            Weighting factor for the half-light radius
        nsigma:
        ndens_eval (str, optinal):
            Number count source used
            'bloom': Hogg et al.
            'driver':  Driver et al. 2016

    Returns:
        np.ndarray:

    """

    # Reff - More conservative than usual
    Rs = np.stack([scale_rhalf * r_half, np.ones_like(r_half)* nsigma * sigR,
                   np.sqrt(sep ** 2 + (scale_rhalf * r_half) ** 2)])
    reff = np.max(Rs, axis=0)

    # Number density
    if ndens_eval =='bloom':
        nden = bloom_sigma(rmag)
    elif ndens_eval =='driver':
        nden = driver_sigma(rmag)
    else:
        raise IOError("Bad ndens evaluation")

    # Nbar
    Nbar = np.pi * reff ** 2 * nden

    # Return Pchance
    return 1. - np.exp(-Nbar)<|MERGE_RESOLUTION|>--- conflicted
+++ resolved
@@ -25,11 +25,7 @@
 
 def driver_sigma(rmag):
     """
-<<<<<<< HEAD
     Estimated incidence of galaxies per sq arcsec with r > rmag
-=======
-    Estimated incidence of galaxies per sq arcsec with r > rmag 
->>>>>>> e4248983c1a7885084debb4e5f4a4281f63735b9
     using Driver et al. 2016 number counts.
 
     Spline parameters (globals) are for rmag vs sigma
@@ -90,6 +86,7 @@
                    np.sqrt(sep ** 2 + (scale_rhalf * r_half) ** 2)])
     reff = np.max(Rs, axis=0)
 
+
     # Number density
     if ndens_eval =='bloom':
         nden = bloom_sigma(rmag)
@@ -98,6 +95,8 @@
     else:
         raise IOError("Bad ndens evaluation")
 
+
+
     # Nbar
     Nbar = np.pi * reff ** 2 * nden
 
