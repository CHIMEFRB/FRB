--- conflicted
+++ resolved
@@ -15,11 +15,7 @@
 primus_path = os.path.join(resource_filename('frb', 'data'), 'Public')
 
 def sub_bpt(ax_BPT, galaxies, clrs, markers, show_kewley=True, SDSS_clr='BuGn',
-<<<<<<< HEAD
-            show_legend=True):
-=======
-            bptdat=None):
->>>>>>> cd1b2011
+            show_legend=True, bptdat=None):
     """
     Generate a BPT diagram
 
@@ -39,13 +35,10 @@
             Show the BPT lines?
         SDSS_clr (str, optional):
           Set the color map for SDSS
-<<<<<<< HEAD
         show_legend (bool, optional):
           Show a legend
-=======
         bptdat (Table like):
             SDSS BPT data
->>>>>>> cd1b2011
 
     Returns:
         ax_BPT is modified in place
